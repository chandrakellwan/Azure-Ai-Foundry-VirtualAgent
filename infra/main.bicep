--- conflicted
+++ resolved
@@ -300,6 +300,7 @@
     embeddingDeploymentName: embeddingDeploymentName
     embeddingDeploymentDimensions: embeddingDeploymentDimensions
     agentName: agentName
+    agentID: agentID
     exists: apiAppExists
   }
 }
@@ -407,22 +408,8 @@
   name: 'backend-role-azureai-developer-rg'
   scope: rg
   params: {
-<<<<<<< HEAD
     principalId: api.outputs.SERVICE_API_IDENTITY_PRINCIPAL_ID
     roleDefinitionId: '64702f94-c441-49e6-a78b-ef80e0188fee'
-=======
-    name: 'ca-api-${resourceToken}'
-    location: location
-    tags: tags
-    identityName: '${abbrs.managedIdentityUserAssignedIdentities}api-${resourceToken}'
-    containerAppsEnvironmentName: containerApps.outputs.environmentName
-    containerRegistryName: containerApps.outputs.registryName
-    projectConnectionString: projectConnectionString
-    agentDeploymentName: agentDeploymentName
-    agentName: agentName
-    agentID: agentID
-    exists: apiAppExists
->>>>>>> 989411f4
   }
 }
 
