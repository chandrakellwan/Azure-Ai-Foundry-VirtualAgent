<<<<<<< HEAD
# Copyright (c) Microsoft. All rights reserved.
# Licensed under the MIT license.
# See LICENSE file in the project root for full license information.
=======
import multiprocessing
import os
import sys
import json
>>>>>>> f4431fb5
from typing import Dict

import asyncio
import json
import logging
<<<<<<< HEAD
import multiprocessing
import os
import sys
=======
from azure.ai.projects.aio import AIProjectClient
from azure.ai.projects.models import FilePurpose, FileSearchTool, AsyncToolSet, Agent
from azure.identity import DefaultAzureCredential
>>>>>>> f4431fb5

from azure.ai.projects.aio import AIProjectClient
from azure.ai.projects.models import (
    Agent,
    AsyncToolSet,
    AzureAISearchTool,
    ConnectionType,
    FilePurpose,
    FileSearchTool,
)
from azure.identity.aio import DefaultAzureCredential
from azure.core.credentials_async import AsyncTokenCredential


# Create a central logger for the application
logger = logging.getLogger("azureaiapp")
logger.setLevel(logging.INFO)

# Configure the stream handler (stdout)
stream_handler = logging.StreamHandler(sys.stdout)
stream_handler.setLevel(logging.INFO)
stream_formatter = logging.Formatter(
    "%(asctime)s [%(levelname)s] %(name)s: %(message)s")
stream_handler.setFormatter(stream_formatter)
logger.addHandler(stream_handler)

# Configure logging to file, if log file name is provided
log_file_name = os.getenv("APP_LOG_FILE", "")
if log_file_name != "":
    file_handler = logging.FileHandler(log_file_name)
    file_handler.setLevel(logging.INFO)
    file_formatter = logging.Formatter(
        "%(asctime)s [%(levelname)s] %(name)s: %(message)s")
    file_handler.setFormatter(file_formatter)
    logger.addHandler(file_handler)

FILES_NAMES = ["product_info_1.md", "product_info_2.md"]

<<<<<<< HEAD

async def create_index_maybe(
        ai_client: AIProjectClient, creds: AsyncTokenCredential) -> None:
    """
    Create the index and upload documents if the index does not exist.

    This code is executed only once, when called on_starting hook is being
    called. This code ensures that the index is being populated only once.
    rag.create_index return True if the index was created, meaning that this
    docker node have started first and must populate index.

    :param ai_client: The project client to be used to create an index.
    :param creds: The credentials, used for the index.
    """
    from api.search_index_manager import SearchIndexManager
    endpoint = os.environ.get('AZURE_AI_SEARCH_ENDPOINT')
    if endpoint:
        aoai_connection = await ai_client.connections.get_default(
            connection_type=ConnectionType.AZURE_OPEN_AI,
            include_credentials=True)
        if aoai_connection is None or aoai_connection.key is None:
            err = "Error getting the connection to Azure Open AI service. {}"
            if aoai_connection is not None and aoai_connection.key is None:
                logger.error(
                    err.format(
                        "Please configure "
                        f"{aoai_connection.name} to use API key."))
            else:
                logger.error(
                    err.format("Azure Open AI service connection is absent."))
            return
        search_mgr = SearchIndexManager(
            endpoint=endpoint,
            credential=creds,
            index_name=os.getenv('AZURE_AI_SEARCH_INDEX_NAME'),
            dimensions=None,
            model=os.getenv('AZURE_AI_EMBED_DEPLOYMENT_NAME'),
            deployment_name=os.getenv('AZURE_AI_EMBED_DEPLOYMENT_NAME'),
            embedding_endpoint=aoai_connection.endpoint_url,
            embed_api_key=aoai_connection.key
=======
async def create_agent(ai_client: AIProjectClient) -> Agent:
    files: Dict[str, Dict[str, str]] = {}

    # Create a new agent with the required resources
    logger.info("Creating new agent with resources")

    # Upload files for file search
    for file_name in FILES_NAMES:
        file_path = os.path.abspath(os.path.join(os.path.dirname(__file__), 'files', file_name))
        file = await ai_client.agents.upload_file_and_poll(file_path=file_path, purpose=FilePurpose.AGENTS)
        # Store both file id and the file path using the file name as key.
        files[file_name] = {"id": file.id, "path": file_path}

    # Serialize and store files information in the environment variable (so workers see it)
    os.environ["UPLOADED_FILE_MAP"] = json.dumps(files)
    logger.info(f"Set env UPLOADED_FILE_MAP = {os.environ['UPLOADED_FILE_MAP']}")

    # Create the vector store using the file IDs.
    vector_store = await ai_client.agents.create_vector_store_and_poll(
        file_ids=[info["id"] for info in files.values()],
        name="sample_store"
    )
    logger.info("agent: file store and vector store success")

    file_search_tool = FileSearchTool(vector_store_ids=[vector_store.id])
    toolset = AsyncToolSet()
    toolset.add(file_search_tool)

    agent = await ai_client.agents.create_agent(
        model=os.environ["AZURE_AI_AGENT_DEPLOYMENT_NAME"],
        name=os.environ["AZURE_AI_AGENT_NAME"], 
        instructions="You are helpful assistant",
        toolset=toolset
    )
    return agent


async def update_agent(agent: Agent, ai_client: AIProjectClient) -> Agent:
    logger.info("Updating agent with resources")
    files: Dict[str, Dict[str, str]] = {}

    # Upload files for file search
    for file_name in FILES_NAMES:
        file_path = os.path.abspath(os.path.join(os.path.dirname(__file__), 'files', file_name))
        file = await ai_client.agents.upload_file_and_poll(file_path=file_path, purpose=FilePurpose.AGENTS)
        # Store both file id and the file path using the file name as key.
        files[file_name] = {"id": file.id, "path": file_path}

    # Serialize and store files information in the environment variable (so workers see it)
    os.environ["UPLOADED_FILE_MAP"] = json.dumps(files)
    logger.info(f"Set env UPLOADED_FILE_MAP = {os.environ['UPLOADED_FILE_MAP']}")

    # Create the vector store using the file IDs.
    vector_store = await ai_client.agents.create_vector_store_and_poll(
        file_ids=[info["id"] for info in files.values()],
        name="sample_store"
    )
    logger.info("agent: file store and vector store success")

    file_search_tool = FileSearchTool(vector_store_ids=[vector_store.id])
    toolset = AsyncToolSet()
    toolset.add(file_search_tool)

    agent = await ai_client.agents.update_agent(
        assistant_id=agent.id,
        model=os.environ["AZURE_AI_AGENT_DEPLOYMENT_NAME"],
        name=os.environ["AZURE_AI_AGENT_NAME"],
        instructions="You are helpful assistant",
        toolset=toolset
    )
    return agent


async def initialize_resources():
    try:
        ai_client = AIProjectClient.from_connection_string(
            credential=DefaultAzureCredential(exclude_shared_token_cache_credential=True),
            conn_str=os.environ["AZURE_AIPROJECT_CONNECTION_STRING"],
>>>>>>> f4431fb5
        )
        # If another application instance already have created the index,
        # do not upload the documents.
        if await search_mgr.create_index(
            vector_index_dimensions=int(
                os.getenv('AZURE_AI_EMBED_DIMENSIONS'))):
            embeddings_path = os.path.join(
                os.path.dirname(__file__), 'api', 'data', 'embeddings.csv')

            assert embeddings_path, f'File {embeddings_path} not found.'
            await search_mgr.upload_documents(embeddings_path)
            await search_mgr.close()


async def get_available_toolset(
        ai_client: AIProjectClient,
        creds: AsyncTokenCredential) -> AsyncToolSet:
    """
    Get the toolset and tool definition for the agent.

    :param ai_client: The project client to be used to create an index.
    :param creds: The credentials, used for the index.
    :return: The tool set, available based on the environment.
    """
    # First try to get an index search.
    conn_id = ""
    if os.environ.get('AZURE_AI_SEARCH_INDEX_NAME'):
        conn_list = ai_client.connections.list()
        for conn in conn_list:
            if conn.connection_type == ConnectionType.AZURE_AI_SEARCH:
                conn_id = conn.id
                break

    toolset = AsyncToolSet()
    if conn_id:
        await create_index_maybe(ai_client, creds)

        ai_search = AzureAISearchTool(
            index_connection_id=conn_id,
            index_name=os.environ.get('AZURE_AI_SEARCH_INDEX_NAME'))

<<<<<<< HEAD
        toolset.add(ai_search)
        logger.info("agent: initialized index")
    else:
        logger.info(
            "agent: index was not initialized, falling back to file search.")
        # Upload files for file search
        # File name -> {"id": file_id, "path": file_path}
        files: Dict[str, Dict[str, str]] = {}
        for file_name in FILES_NAMES:
            file_path = os.path.abspath(
                os.path.join(
                    os.path.dirname(__file__),
                    'files',
                    file_name))
            file = await ai_client.agents.upload_file_and_poll(
                file_path=file_path, purpose=FilePurpose.AGENTS)
            # Store both file id and the file path using the file name as key.
            files[file_name] = {"id": file.id, "path": file_path}

        # Serialize and store files information in the environment variable (so
        # workers see it)
        os.environ["UPLOADED_FILE_MAP"] = json.dumps(files)
        logger.info(
            f"Set env UPLOADED_FILE_MAP = {os.environ['UPLOADED_FILE_MAP']}")

        # Create the vector store using the file IDs.
        vector_store = await ai_client.agents.create_vector_store_and_poll(
            file_ids=[info["id"] for info in files.values()],
            name="sample_store"
        )
        logger.info("agent: file store and vector store success")

        file_search_tool = FileSearchTool(vector_store_ids=[vector_store.id])
        toolset.add(file_search_tool)
    return toolset


async def create_agent(ai_client: AIProjectClient,
                       creds: AsyncTokenCredential) -> Agent:
    logger.info("Creating new agent with resources")

    agent = await ai_client.agents.create_agent(
        model=os.environ["AZURE_AI_AGENT_DEPLOYMENT_NAME"],
        name=os.environ["AZURE_AI_AGENT_NAME"],
        instructions="You are helpful assistant",
        toolset=await get_available_toolset()
    )
    return agent


async def update_agent(agent: Agent, ai_client: AIProjectClient,
                       creds: AsyncTokenCredential) -> Agent:
    logger.info("Updating agent with resources")

    agent = await ai_client.agents.update_agent(
        assistant_id=agent.id,
        model=os.environ["AZURE_AI_AGENT_DEPLOYMENT_NAME"],
        name=os.environ["AZURE_AI_AGENT_NAME"],
        instructions="You are helpful assistant",
        toolset=await get_available_toolset(ai_client, creds)
    )
    return agent


async def initialize_resources():
    try:
        async with DefaultAzureCredential(
                exclude_shared_token_cache_credential=True) as creds:
            async with AIProjectClient.from_connection_string(
                credential=creds,
                conn_str=os.environ["AZURE_AIPROJECT_CONNECTION_STRING"],
            ) as ai_client:

                # If the environment already has AZURE_AI_AGENT_ID, try
                # fetching that agent
                if os.environ.get("AZURE_AI_AGENT_ID") is not None:
                    try:
                        agent = await ai_client.agents.get_agent(
                            os.environ["AZURE_AI_AGENT_ID"])
                        logger.info(f"Found agent by ID: {agent.id}")
                        # Update the agent with the latest resources
                        agent = await update_agent(agent, ai_client)
                        return
                    except Exception as e:
                        logger.warning(
                            "Could not retrieve agent by AZURE_AI_AGENT_ID = "
                            f"{os.environ['AZURE_AI_AGENT_ID']}, error: {e}")

                # Check if an agent with the same name already exists
                agent_list = await ai_client.agents.list_agents()
                if agent_list.data:
                    for agent_object in agent_list.data:
                        if agent_object.name == os.environ[
                          "AZURE_AI_AGENT_NAME"]:
                            logger.info(
                                "Found existing agent named "
                                f"'{agent_object.name}', "
                                f"ID: {agent_object.id}")
                            os.environ["AZURE_AI_AGENT_ID"] = agent_object.id
                            # Update the agent with the latest resources
                            agent = await update_agent(agent_object, ai_client)
                            return

                # Create a new agent
                agent = await create_agent(ai_client, creds)
                os.environ["AZURE_AI_AGENT_ID"] = agent.id
                logger.info(f"Created agent, agent ID: {agent.id}")
=======
        # If the environment already has AZURE_AI_AGENT_ID, try fetching that agent
        if os.environ.get("AZURE_AI_AGENT_ID") is not None:
            try: 
                agent = await ai_client.agents.get_agent(os.environ["AZURE_AI_AGENT_ID"])
                logger.info(f"Found agent by ID: {agent.id}")
                # Update the agent with the latest resources
                agent = await update_agent(agent, ai_client)
                return
            except Exception as e:
                logger.warning(f"Could not retrieve agent by AZURE_AI_AGENT_ID = {os.environ['AZURE_AI_AGENT_ID']}, error: {e}")

        # Check if an agent with the same name already exists
        agent_list = await ai_client.agents.list_agents()
        if agent_list.data:
            for agent_object in agent_list.data:
                if agent_object.name == os.environ["AZURE_AI_AGENT_NAME"]:
                    logger.info(f"Found existing agent named '{agent_object.name}', ID: {agent_object.id}")
                    os.environ["AZURE_AI_AGENT_ID"] = agent_object.id
                    # Update the agent with the latest resources
                    agent = await update_agent(agent_object, ai_client)
                    return

        # Create a new agent
        agent = await create_agent(ai_client)
        os.environ["AZURE_AI_AGENT_ID"] = agent.id
        logger.info(f"Created agent, agent ID: {agent.id}")
>>>>>>> f4431fb5

    except Exception as e:
        logger.info("Error creating agent: {e}", exc_info=True)
        raise RuntimeError(f"Failed to create the agent: {e}")

<<<<<<< HEAD

def on_starting(server):
    """This code runs once before the workers will start."""
    asyncio.get_event_loop().run_until_complete(initialize_resources())

=======
def on_starting(server):
    """This code runs once before the workers will start."""
    asyncio.get_event_loop().run_until_complete(initialize_resources())
>>>>>>> f4431fb5

max_requests = 1000
max_requests_jitter = 50
log_file = "-"
bind = "0.0.0.0:50505"

if not os.getenv("RUNNING_IN_PRODUCTION"):
    reload = True

# Load application code before the worker processes are forked.
# Needed to execute on_starting.
# Please see the documentation on gunicorn
# https://docs.gunicorn.org/en/stable/settings.html
preload_app = True
num_cpus = multiprocessing.cpu_count()
workers = (num_cpus * 2) + 1
worker_class = "uvicorn.workers.UvicornWorker"

timeout = 120<|MERGE_RESOLUTION|>--- conflicted
+++ resolved
@@ -1,27 +1,14 @@
-<<<<<<< HEAD
 # Copyright (c) Microsoft. All rights reserved.
 # Licensed under the MIT license.
 # See LICENSE file in the project root for full license information.
-=======
+from typing import Dict
+
+import asyncio
+import json
+import logging
 import multiprocessing
 import os
 import sys
-import json
->>>>>>> f4431fb5
-from typing import Dict
-
-import asyncio
-import json
-import logging
-<<<<<<< HEAD
-import multiprocessing
-import os
-import sys
-=======
-from azure.ai.projects.aio import AIProjectClient
-from azure.ai.projects.models import FilePurpose, FileSearchTool, AsyncToolSet, Agent
-from azure.identity import DefaultAzureCredential
->>>>>>> f4431fb5
 
 from azure.ai.projects.aio import AIProjectClient
 from azure.ai.projects.models import (
@@ -60,7 +47,6 @@
 
 FILES_NAMES = ["product_info_1.md", "product_info_2.md"]
 
-<<<<<<< HEAD
 
 async def create_index_maybe(
         ai_client: AIProjectClient, creds: AsyncTokenCredential) -> None:
@@ -101,86 +87,6 @@
             deployment_name=os.getenv('AZURE_AI_EMBED_DEPLOYMENT_NAME'),
             embedding_endpoint=aoai_connection.endpoint_url,
             embed_api_key=aoai_connection.key
-=======
-async def create_agent(ai_client: AIProjectClient) -> Agent:
-    files: Dict[str, Dict[str, str]] = {}
-
-    # Create a new agent with the required resources
-    logger.info("Creating new agent with resources")
-
-    # Upload files for file search
-    for file_name in FILES_NAMES:
-        file_path = os.path.abspath(os.path.join(os.path.dirname(__file__), 'files', file_name))
-        file = await ai_client.agents.upload_file_and_poll(file_path=file_path, purpose=FilePurpose.AGENTS)
-        # Store both file id and the file path using the file name as key.
-        files[file_name] = {"id": file.id, "path": file_path}
-
-    # Serialize and store files information in the environment variable (so workers see it)
-    os.environ["UPLOADED_FILE_MAP"] = json.dumps(files)
-    logger.info(f"Set env UPLOADED_FILE_MAP = {os.environ['UPLOADED_FILE_MAP']}")
-
-    # Create the vector store using the file IDs.
-    vector_store = await ai_client.agents.create_vector_store_and_poll(
-        file_ids=[info["id"] for info in files.values()],
-        name="sample_store"
-    )
-    logger.info("agent: file store and vector store success")
-
-    file_search_tool = FileSearchTool(vector_store_ids=[vector_store.id])
-    toolset = AsyncToolSet()
-    toolset.add(file_search_tool)
-
-    agent = await ai_client.agents.create_agent(
-        model=os.environ["AZURE_AI_AGENT_DEPLOYMENT_NAME"],
-        name=os.environ["AZURE_AI_AGENT_NAME"], 
-        instructions="You are helpful assistant",
-        toolset=toolset
-    )
-    return agent
-
-
-async def update_agent(agent: Agent, ai_client: AIProjectClient) -> Agent:
-    logger.info("Updating agent with resources")
-    files: Dict[str, Dict[str, str]] = {}
-
-    # Upload files for file search
-    for file_name in FILES_NAMES:
-        file_path = os.path.abspath(os.path.join(os.path.dirname(__file__), 'files', file_name))
-        file = await ai_client.agents.upload_file_and_poll(file_path=file_path, purpose=FilePurpose.AGENTS)
-        # Store both file id and the file path using the file name as key.
-        files[file_name] = {"id": file.id, "path": file_path}
-
-    # Serialize and store files information in the environment variable (so workers see it)
-    os.environ["UPLOADED_FILE_MAP"] = json.dumps(files)
-    logger.info(f"Set env UPLOADED_FILE_MAP = {os.environ['UPLOADED_FILE_MAP']}")
-
-    # Create the vector store using the file IDs.
-    vector_store = await ai_client.agents.create_vector_store_and_poll(
-        file_ids=[info["id"] for info in files.values()],
-        name="sample_store"
-    )
-    logger.info("agent: file store and vector store success")
-
-    file_search_tool = FileSearchTool(vector_store_ids=[vector_store.id])
-    toolset = AsyncToolSet()
-    toolset.add(file_search_tool)
-
-    agent = await ai_client.agents.update_agent(
-        assistant_id=agent.id,
-        model=os.environ["AZURE_AI_AGENT_DEPLOYMENT_NAME"],
-        name=os.environ["AZURE_AI_AGENT_NAME"],
-        instructions="You are helpful assistant",
-        toolset=toolset
-    )
-    return agent
-
-
-async def initialize_resources():
-    try:
-        ai_client = AIProjectClient.from_connection_string(
-            credential=DefaultAzureCredential(exclude_shared_token_cache_credential=True),
-            conn_str=os.environ["AZURE_AIPROJECT_CONNECTION_STRING"],
->>>>>>> f4431fb5
         )
         # If another application instance already have created the index,
         # do not upload the documents.
@@ -188,7 +94,7 @@
             vector_index_dimensions=int(
                 os.getenv('AZURE_AI_EMBED_DIMENSIONS'))):
             embeddings_path = os.path.join(
-                os.path.dirname(__file__), 'api', 'data', 'embeddings.csv')
+                os.path.dirname(__file__), 'data', 'embeddings.csv')
 
             assert embeddings_path, f'File {embeddings_path} not found.'
             await search_mgr.upload_documents(embeddings_path)
@@ -222,7 +128,6 @@
             index_connection_id=conn_id,
             index_name=os.environ.get('AZURE_AI_SEARCH_INDEX_NAME'))
 
-<<<<<<< HEAD
         toolset.add(ai_search)
         logger.info("agent: initialized index")
     else:
@@ -319,61 +224,27 @@
                           "AZURE_AI_AGENT_NAME"]:
                             logger.info(
                                 "Found existing agent named "
-                                f"'{agent_object.name}', "
-                                f"ID: {agent_object.id}")
+                                f"'{agent_object.name}'"
+                                f", ID: {agent_object.id}")
                             os.environ["AZURE_AI_AGENT_ID"] = agent_object.id
                             # Update the agent with the latest resources
                             agent = await update_agent(agent_object, ai_client)
                             return
 
                 # Create a new agent
-                agent = await create_agent(ai_client, creds)
+                agent = await create_agent(ai_client)
                 os.environ["AZURE_AI_AGENT_ID"] = agent.id
                 logger.info(f"Created agent, agent ID: {agent.id}")
-=======
-        # If the environment already has AZURE_AI_AGENT_ID, try fetching that agent
-        if os.environ.get("AZURE_AI_AGENT_ID") is not None:
-            try: 
-                agent = await ai_client.agents.get_agent(os.environ["AZURE_AI_AGENT_ID"])
-                logger.info(f"Found agent by ID: {agent.id}")
-                # Update the agent with the latest resources
-                agent = await update_agent(agent, ai_client)
-                return
-            except Exception as e:
-                logger.warning(f"Could not retrieve agent by AZURE_AI_AGENT_ID = {os.environ['AZURE_AI_AGENT_ID']}, error: {e}")
-
-        # Check if an agent with the same name already exists
-        agent_list = await ai_client.agents.list_agents()
-        if agent_list.data:
-            for agent_object in agent_list.data:
-                if agent_object.name == os.environ["AZURE_AI_AGENT_NAME"]:
-                    logger.info(f"Found existing agent named '{agent_object.name}', ID: {agent_object.id}")
-                    os.environ["AZURE_AI_AGENT_ID"] = agent_object.id
-                    # Update the agent with the latest resources
-                    agent = await update_agent(agent_object, ai_client)
-                    return
-
-        # Create a new agent
-        agent = await create_agent(ai_client)
-        os.environ["AZURE_AI_AGENT_ID"] = agent.id
-        logger.info(f"Created agent, agent ID: {agent.id}")
->>>>>>> f4431fb5
 
     except Exception as e:
         logger.info("Error creating agent: {e}", exc_info=True)
         raise RuntimeError(f"Failed to create the agent: {e}")
 
-<<<<<<< HEAD
 
 def on_starting(server):
     """This code runs once before the workers will start."""
     asyncio.get_event_loop().run_until_complete(initialize_resources())
 
-=======
-def on_starting(server):
-    """This code runs once before the workers will start."""
-    asyncio.get_event_loop().run_until_complete(initialize_resources())
->>>>>>> f4431fb5
 
 max_requests = 1000
 max_requests_jitter = 50
